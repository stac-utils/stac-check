--- conflicted
+++ resolved
@@ -7,12 +7,9 @@
 ## [v0.1.0] - 2021-11-26
 ### Added
 
-<<<<<<< HEAD
 - Update pystac from 0.5.6 to 1.1.0
 - Move stac-validator 2.3.0 into repository
-=======
 - Best practices check for too many links in object
->>>>>>> 97a6221c
 - Best practices check for summaries in collections
 - Validation from stac-validator 2.3.0  
 - Links and assets validation checks  
