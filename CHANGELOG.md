--- conflicted
+++ resolved
@@ -15,12 +15,10 @@
 - Added sponsors and supporters section with logos ([#122](https://github.com/stac-utils/stac-check/pull/122))
 - Added check to verify that bbox matches item's polygon geometry ([#123](https://github.com/stac-utils/stac-check/pull/123))
 - Added configuration documentation to README ([#124](https://github.com/stac-utils/stac-check/pull/124))
-<<<<<<< HEAD
 - Added validation for geometry coordinates order to detect potentially reversed lat/lon coordinates ([#125](https://github.com/stac-utils/stac-check/pull/125))
   - Checks that coordinates follow the GeoJSON specification with [longitude, latitude] order
   - Uses heuristics to identify coordinates that may be reversed or contain errors
   - Provides nuanced error messages acknowledging the uncertainty in coordinate validation
-=======
 - Added `--pydantic` option for validating STAC objects using stac-pydantic models, providing enhanced type checking and validation ([#126](https://github.com/stac-utils/stac-check/pull/126))
 
 ### Enhanced
@@ -30,7 +28,6 @@
 ### Fixed
 
 - Fixed collection summaries check incorrectly showing messages for Item assets ([#121](https://github.com/stac-utils/stac-check/pull/127))
->>>>>>> 36283562
 
 ### Updated
 
