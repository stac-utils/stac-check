--- conflicted
+++ resolved
@@ -4,19 +4,16 @@
 
 The format is (loosely) based on [Keep a Changelog](http://keepachangelog.com/) and this project adheres to [Semantic Versioning](http://semver.org/).
 
-<<<<<<< HEAD
+
 ## [Unreleased]
 ### Fixed
 - fix catalog file name check https://github.com/stac-utils/stac-check/pull/83
-=======
-## [Unreleased] - 
 
 ## [v1.2.0] - 2022-04-26
 ### Added
 - Option to include a configuration file to ignore selected checks
 ### Changed
 - Change name from stac_check to stac-check in setup for cli
->>>>>>> 7fd270e4
 
 ## [v1.1.3] - 2022-03-03
 - Fix thumbnail size check
