## STAC-CHECK Change Log

All notable changes to this project will be documented in this file.

The format is (loosely) based on [Keep a Changelog](http://keepachangelog.com/) and this project adheres to [Semantic Versioning](http://semver.org/).

## Unreleased

### Added

<<<<<<< HEAD
- Added validation for bounding boxes that cross the antimeridian (180°/-180° longitude) ([#121](https://github.com/stac-utils/stac-check/pull/121))
  - Checks that bbox coordinates follow the GeoJSON specification for antimeridian crossing
  - Detects and reports cases where a bbox incorrectly "belts the globe" instead of properly crossing the antimeridian
  - Provides clear error messages to help users fix incorrectly formatted bboxes
=======
- Added sponsors and supporters section with logos ([#122](https://github.com/stac-utils/stac-check/pull/122))

### Updated

- Improved README with table of contents, better formatting, stac-check logo, and enhanced documentation ([#122](https://github.com/stac-utils/stac-check/pull/122))
- Enhanced Contributing guidelines with step-by-step instructions ([#122](https://github.com/stac-utils/stac-check/pull/122))
>>>>>>> 4e626e6f

## [v1.6.0] - 2025-03-14

### Added

- Test for Python 3.13 in workflow ([#120](https://github.com/stac-utils/stac-check/pull/120))

### Fixed

- Prevented `KeyError` in `check_unlocated()` when `bbox` is unset ([#104](https://github.com/stac-utils/stac-check/pull/119))

### Updated

- Updated stac-validator to v3.6.0 ([#120](https://github.com/stac-utils/stac-check/pull/120))

## [v1.5.0] - 2025-01-17

### Added

- Allow to provide HTTP headers ([#114](https://github.com/stac-utils/stac-check/pull/114))
- Configure whether to open URLs when validating assets ([#114](https://github.com/stac-utils/stac-check/pull/114))

### Changed

- No longer use the deprecated pkg-resources package.
  It has been replaced with importlib from the Python standard library
  ([#112](https://github.com/stac-utils/stac-check/pull/112))

### Updated

- Updated stac-validator to v3.5.0 and other dependecies as well ([#116](https://github.com/stac-utils/stac-check/pull/116))

## [v1.4.0] - 2024-10-09

### Added

- Added pre-commit config ([#111](https://github.com/stac-utils/stac-check/pull/111))
- Added publish.yml to automatically publish new releases to PyPI ([#111](https://github.com/stac-utils/stac-check/pull/111))

### Changed

- Updated stac-validator dependency to ensure STAC v1.1.0 compliance ([#111](https://github.com/stac-utils/stac-check/pull/111))

## [v1.3.3] - 2023-11-17

### Changed

- Development dependencies removed from runtime dependency list
  ([#109](https://github.com/stac-utils/stac-check/pull/109))

## [v1.3.2] - 2023-03-23

### Added

- Ability to lint dictionaries https://github.com/stac-utils/stac-check/pull/94
- Docstrings and pdoc api documents

### Fixed

- Fixed the check_catalog_file_name() method to only work on static catalogs https://github.com/stac-utils/stac-check/pull/94
- Jsonschema version to use a released version https://github.com/stac-utils/stac-check/pull/105

## [v1.3.1] - 2022-10-05

### Changed

- Changed pin on stac-validator to >=3.1.0 from ==3.2.0

## [v1.3.0] - 2022-09-20

### Added

- recursive mode lints assets https://github.com/stac-utils/stac-check/pull/84

### Changed

- recursive mode swaps pystac for stac-validator https://github.com/stac-utils/stac-check/pull/84

### Fixed

- fix catalog file name check https://github.com/stac-utils/stac-check/pull/83

## [v1.2.0] - 2022-04-26

### Added

- Option to include a configuration file to ignore selected checks

### Changed

- Change name from stac_check to stac-check in setup for cli

### Fixed

- Fix thumbnail size check

## [v1.1.2] - 2022-03-03

### Changed

- Make it easier to export linting messages
- Set stac-validator version to 2.4.0

### Fixed

- Fix self-link test

## [v1.0.1] - 2022-02-20

### Changed

- Update readme
- Reorganized code for version 1.0.0 release

## [v0.2.0] - 2022-02-02 - 2022-02-19

### Added

- Import main validator as stac-validator was updated to 2.3.0
- Added best practices docuument to repo
- Recommend 'self' link in links
- Check catalogs and collections use 'catalog.json' or 'collection.json' as a file name
- Check that links in collections and catalogs have a title field
- Recommend that eo:bands or similar information is provided in collection summaries
- Check for small thumbnail image file type

## [v0.1.3] - 2022-01-23

### Added

- Check for bloated metadata, too many fields in properties
- Check for geometry field, recommend that STAC not be used for non-spatial data

### Changed

- Changed bloated links check to a boolean to mirror bloated metadata

## [v0.1.2] - 2022-01-17 - 2022-01-22

### Added

- Check for null datetime
- Check for unlocated items, bbox should be set to null if geometry is

## [v0.1.1] - 2021-11-26 - 2021-12-12

### Added

- Added github actions to test and push to pypi
- Added makefile, dockerfile

### Changed

- Removed pipenv

## [v0.1.0] - 2021-11-26 - 2021-12-05

### Added

- Best practices - searchable identifiers - lowercase, numbers, '\_' or '-'
  for id names
  https://github.com/radiantearth/stac-spec/blob/master/best-practices.md#searchable-identifiers
- Best practices ensure item ids don't contain ':' or '/' characters
  https://github.com/radiantearth/stac-spec/blob/master/best-practices.md#item-ids
- Best practices check for item ids to see if they match file names
- Add url support, check for valid urls, validate urls
- Add pystac validate_all to new cli option -> recursive
- Update pystac from 0.5.6 to 1.1.0
- Move stac-validator 2.3.0 into repository
- Best practices check for too many links in object
- Best practices check for summaries in collections
- Validation from stac-validator 2.3.0
- Links and assets validation checks

[Unreleased]: https://github.com/stac-utils/stac-check/compare/v1.6.0...main
[v1.6.0]: https://github.com/stac-utils/stac-check/compare/v1.5.0...v1.6.0
[v1.5.0]: https://github.com/stac-utils/stac-check/compare/v1.4.0...v1.5.0
[v1.4.0]: https://github.com/stac-utils/stac-check/compare/v1.3.3...v1.4.0
[v1.3.3]: https://github.com/stac-utils/stac-check/compare/v1.3.2...v1.3.3
[v1.3.2]: https://github.com/stac-utils/stac-check/compare/v1.3.1...v1.3.2
[v1.3.1]: https://github.com/stac-utils/stac-check/compare/v1.3.0...v1.3.1
[v1.3.0]: https://github.com/stac-utils/stac-check/compare/v1.2.0...v1.3.0
[v1.2.0]: https://github.com/stac-utils/stac-check/compare/v1.1.2...v1.2.0
[v1.1.2]: https://github.com/stac-utils/stac-check/compare/v1.0.1...v1.1.2
[v1.0.1]: https://github.com/stac-utils/stac-check/compare/v0.2.0...v1.0.1
[v0.2.0]: https://github.com/stac-utils/stac-check/compare/v0.1.3...v0.2.0
[v0.1.3]: https://github.com/stac-utils/stac-check/compare/v0.1.2...v0.1.3
[v0.1.2]: https://github.com/stac-utils/stac-check/compare/v0.1.1...v0.1.2
[v0.1.1]: https://github.com/stac-utils/stac-check/compare/v0.1.0...v0.1.1
[v0.1.0]: https://github.com/stac-utils/stac-check/releases/tag/v0.1.0<|MERGE_RESOLUTION|>--- conflicted
+++ resolved
@@ -8,19 +8,16 @@
 
 ### Added
 
-<<<<<<< HEAD
 - Added validation for bounding boxes that cross the antimeridian (180°/-180° longitude) ([#121](https://github.com/stac-utils/stac-check/pull/121))
   - Checks that bbox coordinates follow the GeoJSON specification for antimeridian crossing
   - Detects and reports cases where a bbox incorrectly "belts the globe" instead of properly crossing the antimeridian
   - Provides clear error messages to help users fix incorrectly formatted bboxes
-=======
 - Added sponsors and supporters section with logos ([#122](https://github.com/stac-utils/stac-check/pull/122))
 
 ### Updated
 
 - Improved README with table of contents, better formatting, stac-check logo, and enhanced documentation ([#122](https://github.com/stac-utils/stac-check/pull/122))
 - Enhanced Contributing guidelines with step-by-step instructions ([#122](https://github.com/stac-utils/stac-check/pull/122))
->>>>>>> 4e626e6f
 
 ## [v1.6.0] - 2025-03-14
 
