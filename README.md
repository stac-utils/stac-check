--- conflicted
+++ resolved
@@ -129,13 +129,10 @@
   links_title: true
   # Ensure that links in catalogs and collections include self link
   links_self: true
-<<<<<<< HEAD
   # check if geometry coordinates are potentially ordered incorrectly (longitude, latitude)
   geometry_coordinates_order: true
-=======
   # check if a bbox that crosses the antimeridian is correctly formatted
   check_bbox_antimeridian: true
->>>>>>> 36283562
 
 settings:
   # Number of links before the bloated links warning is shown
