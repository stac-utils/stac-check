--- conflicted
+++ resolved
@@ -20,7 +20,6 @@
     else:
         click.secho(f"No {type.upper()} {format} errors!", fg="green")
 
-<<<<<<< HEAD
 def api_collection(linter):
     counter = 0
     data = linter.data
@@ -42,8 +41,6 @@
         click.secho("The response is not a proper item collection.", fg="red")
         click.secho("-------------------------")
 
-def recursive_message(linter):
-=======
 def recursive_message(linter: Linter) -> None:
     """Displays messages related to the recursive validation of assets in a collection or catalog.
 
@@ -53,7 +50,6 @@
     Returns:
         None.
     """
->>>>>>> 9ca34595
     click.secho()
     click.secho(f"Recursive: Validate all assets in a collection or catalog", bold=True)
     click.secho(f"Max-depth = {linter.max_depth}")
@@ -73,10 +69,7 @@
             click.secho(f"Error Message: {msg['error_message']}", fg='red')
         click.secho("-------------------------")
 
-<<<<<<< HEAD
-def intro_message(linter, skip_version):
-=======
-def intro_message(linter: Linter) -> None:
+def intro_message(linter: Linter, skip_version):
     """Prints an introduction message for the stac-check tool.
 
     The message includes the stac-check logo, the name of the tool, the version
@@ -91,7 +84,6 @@
     Returns:
         None.
     """
->>>>>>> 9ca34595
     click.secho("""
  ____  ____  __    ___       ___  _  _  ____  ___  __ _ 
 / ___)(_  _)/ _\  / __)___  / __)/ )( \(  __)/ __)(  / )
@@ -115,12 +107,6 @@
 
     click.secho()
 
-<<<<<<< HEAD
-def cli_message(linter):
-    click.secho(f"------------ ID: {linter.object_id} ------------", bold=True)
-    click.secho()
-    ''' valid stac object message - true or false '''
-=======
 def cli_message(linter: Linter) -> None:
     """Prints various messages about the STAC object being validated.
 
@@ -131,7 +117,6 @@
     Returns:
         None
     """
->>>>>>> 9ca34595
     if linter.valid_stac == True:
         click.secho(f"Valid {linter.asset_type}: {linter.valid_stac}", fg='green')
     else:
