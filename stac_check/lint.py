from .validate import StacValidate
from .utilities import is_valid_url
import json
import os
from dataclasses import dataclass
import pystac
import requests
from urllib.parse import urlparse

@dataclass
class Linter:
    item: str
    assets: bool = False
    links: bool = False
    recursive: bool = False

    def __post_init__(self):
        self.data = self.load_data(self.item)
        self.message = self.validate_file(self.item)
        self.asset_type = self.check_asset_type()
        self.version = self.check_version()
        self.validator_version = "2.4.0"
        self.update_msg = self.set_update_message()
        self.valid_stac = self.message["valid_stac"]
        self.error_type = self.check_error_type()
        self.error_msg = self.check_error_message()
        self.invalid_asset_format = self.check_links_assets(10, "assets", "format") if self.assets else None
        self.invalid_asset_request = self.check_links_assets(10, "assets", "request") if self.assets else None
        self.invalid_link_format = self.check_links_assets(10, "links", "format") if self.links else None
        self.invalid_link_request = self.check_links_assets(10, "links", "request") if self.links else None
        self.schema = self.check_schema()
        self.summaries = self.check_summaries()
        self.num_links = self.get_num_links()
        self.num_properties = self.get_num_properties()
        self.recursive_error_msg = ""
        self.datetime_null = self.check_datetime()
        self.unlocated = self.check_geometry()
        self.validate_all = self.recursive_validation(self.load_data(self.item))
        self.object_id = self.return_id()
        self.file_name = self.get_file_name()
        self.searchable_identifiers = self.check_searchable_identifiers()
        self.percent_encoded = self.check_percent_encoded()
        self.best_practices_msg = self.create_best_practices_msg()

    def load_data(self, file):
        if is_valid_url(file):
            resp = requests.get(file)
            data = resp.json()
        else:
            with open(file) as json_file:
                data = json.load(json_file)
        return data

    def validate_file(self, file):
        stac = StacValidate(file, links=self.links, assets=self.assets)
        stac.run()
        return stac.message[0]

    def recursive_validation(self, file):
        if self.recursive:
            try:
                catalog = pystac.read_dict(file)
                catalog.validate_all()
                return True
            except Exception as e:
                self.recursive_error_msg = f"Exception {str(e)}"
                return False

    def check_asset_type(self):
        if "asset_type" in self.message:
            return self.message["asset_type"]
        else:
            return ""

    def check_schema(self):
        if "schema" in self.message:
            return self.message["schema"]
        else:
            return []

    def check_version(self):
        if "version" in self.message:
            return self.message["version"]
        else:
            return ""

    def set_update_message(self):
        if self.version != "1.0.0":
            return f"Please upgrade from version {self.version} to version 1.0.0!"
        else:
            return "Thanks for using STAC version 1.0.0!"

    def check_links_assets(self, num_links:int, url_type:str, format_type:str):
        links = []
        if f"{url_type}_validated" in self.message:
            for invalid_request_url in self.message[f"{url_type}_validated"][f"{format_type}_invalid"]:
                if invalid_request_url not in links and 'http' in invalid_request_url:
                    links.append(invalid_request_url)
                num_links = num_links - 1
                if num_links == 0:
                    return links
        return links

    def check_error_type(self):
        if "error_type" in self.message:
            return self.message["error_type"]
        else:
            return ""

    def check_error_message(self):
        if "error_message" in self.message:
            return self.message["error_message"]
        else:
            return ""

    def check_summaries(self):
        return "summaries" in self.data

    def get_num_links(self):
        if "links" in self.data:
            return len(self.data["links"])
        else:
            return 0

    def get_num_properties(self):
        if "properties" in self.data:
            return len(self.data["properties"])
        else:
            return 0

    def return_id(self):
        if "id" in self.data:
            return self.data["id"]
        else:
            return ""

    def check_datetime(self):
        if "properties" in self.data:
            if "datetime" in self.data["properties"]:
                if self.data["properties"]["datetime"] == None:
                    return True
        else:
            return False

    def check_geometry(self):
        if "geometry" in self.data:
            return self.data["geometry"] is None and self.data["bbox"] is not None

    def get_file_name(self):
        return os.path.basename(self.item).split('.')[0]

    def check_searchable_identifiers(self):
        if self.asset_type == "ITEM": 
            for letter in self.object_id:
                if letter.islower() or letter.isnumeric() or letter == '-' or letter == '_':
                    pass
                else:
                    return False  
        return True

    def check_percent_encoded(self):
        return self.asset_type == "ITEM" and "/" in self.object_id or ":" in self.object_id

    def create_best_practices_msg(self):
        best_practices = list()
        base_string = "STAC Best Practices: "
        best_practices.append(base_string)

        # best practices - item ids should only contain searchable identifiers
        if self.searchable_identifiers == False: 
            string_1 = f"    Item name '{self.object_id}' should only contain Searchable identifiers"
            string_2 = f"    Identifiers should consist of only lowercase characters, numbers, '_', and '-'"
            string_3 = f"    https://github.com/radiantearth/stac-spec/blob/master/best-practices.md#searchable-identifiers"
            best_practices.extend([string_1, string_2, string_3, ""])  

        # best practices - item ids should not contain ':' or '/' characters
        if self.percent_encoded:
            string_1 = f"    Item name '{self.object_id}' should not contain ':' or '/'"
            string_2 = f"    https://github.com/radiantearth/stac-spec/blob/master/best-practices.md#item-ids"
            best_practices.extend([string_1, string_2, ""])

        # best practices - item ids should match file names
        if self.asset_type == "ITEM" and self.object_id != self.file_name:
            string_1 = f"    Item file names should match their ids: '{self.file_name}' not equal to '{self.object_id}"
            best_practices.extend([string_1, ""])

        # best practices - collections should contain summaries
        if self.asset_type == "COLLECTION" and self.summaries == False:
            string_1 = f"    A STAC collection should contain a summaries field"
            string_2 = f"    https://github.com/radiantearth/stac-spec/blob/master/collection-spec/collection-spec.md"
            best_practices.extend([string_1, string_2, ""])

        # best practices - datetime files should not be set to null
        if self.datetime_null:
            string_1 = f"    Please avoid setting the datetime field to null, many clients search on this field"
            best_practices.extend([string_1, ""])

        # best practices - check unlocated items to make sure bbox field is not set
        if self.unlocated:
            string_1 = f"    Unlocated item. Please avoid setting the bbox field when goemetry is set to null"
            best_practices.extend([string_1, ""])

        # check to see if there are too many links
        if self.num_links >= 20:
            string_1 = f"    You have {self.num_links} links. Please consider using sub-collections or sub-catalogs"
            string_2 = f"    https://github.com/radiantearth/stac-spec/blob/master/best-practices.md#catalog--collection-practices"
            best_practices.extend([string_1, string_2, ""])

<<<<<<< HEAD
        if self.num_properties >= 20:
            string_1 = f"    You have {self.num_properties} properties. Please consider using links to avoid bloated metadata"
            best_practices.extend([string_1, ""])

=======
>>>>>>> 35576bb3
        return best_practices<|MERGE_RESOLUTION|>--- conflicted
+++ resolved
@@ -206,11 +206,9 @@
             string_2 = f"    https://github.com/radiantearth/stac-spec/blob/master/best-practices.md#catalog--collection-practices"
             best_practices.extend([string_1, string_2, ""])
 
-<<<<<<< HEAD
+        # best practices - check for bloated metadata in properties
         if self.num_properties >= 20:
             string_1 = f"    You have {self.num_properties} properties. Please consider using links to avoid bloated metadata"
             best_practices.extend([string_1, ""])
 
-=======
->>>>>>> 35576bb3
         return best_practices