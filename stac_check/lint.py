--- conflicted
+++ resolved
@@ -852,7 +852,6 @@
             msg_1 = "A link to 'self' in links is strongly recommended"
             best_practices_dict["check_links_self"] = [msg_1]
 
-<<<<<<< HEAD
         # best practices - ensure that geometry coordinates are in the correct order
         if (
             not self.check_geometry_coordinates_order()
@@ -860,7 +859,7 @@
         ):
             msg_1 = "Geometry coordinates may be reversed or contain errors (expected order: longitude, latitude)"
             best_practices_dict["geometry_coordinates_order"] = [msg_1]
-=======
+          
         # Check if a bbox that crosses the antimeridian is correctly formatted
         if not self.check_bbox_antimeridian() and config.get(
             "check_bbox_antimeridian", True
@@ -879,7 +878,6 @@
             msg_2 = f"Current bbox format appears to be belting the globe instead of properly crossing the antimeridian. Bbox: {bbox}"
 
             best_practices_dict["check_bbox_antimeridian"] = [msg_1, msg_2]
->>>>>>> 36283562
 
         return best_practices_dict
 
