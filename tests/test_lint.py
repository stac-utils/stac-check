import json

import pytest
import requests_mock

from stac_check.lint import Linter


@pytest.mark.skip(
    reason="test is ineffective - bad links are redirecting to a third party site"
)
def test_linter_bad_asset_requests():
    file = "sample_files/1.0.0/core-item.json"
    linter = Linter(file, assets=True)
    asset_request_errors = [
        "http://cool-sat.com/catalog/20201211_223832_CS2/20201211_223832_CS2.EPH"
    ]
    assert linter.version == "1.0.0"
    assert linter.valid_stac == True
    assert linter.asset_type == "ITEM"
    assert linter.invalid_asset_format == []
    assert linter.invalid_asset_request == asset_request_errors


def test_linter_bad_assets():
    file = "sample_files/1.0.0/core-item-bad-links.json"
    linter = Linter(file, assets=True)
    asset_format_errors = [
        "https:/storage.googleapis.com/open-cogs/stac-examples/20201211_223832_CS2.jpg"
    ]
    asset_request_errors = [
        "https:/storage.googleapis.com/open-cogs/stac-examples/20201211_223832_CS2.jpg",
        "http://remotedata.io/catalog/20201211_223832_CS2/extended-metadata.json",
        "http://cool-sat.com/catalog/20201211_223832_CS2/20201211_223832_CS2.EPH",
    ]
    assert linter.version == "1.0.0"
    assert linter.valid_stac == True
    assert linter.asset_type == "ITEM"
    assert linter.invalid_asset_format == asset_format_errors
    assert linter.invalid_asset_request == asset_request_errors


def test_linter_bad_links():
    file = "sample_files/1.0.0/core-item-bad-links.json"
    linter = Linter(file, links=True)
    link_format_errors = ["http:/remotdata.io/catalog/20201211_223832_CS2/index.html"]
    link_request_errors = [
        "http://catalog/collection.json",
        "http:/remotdata.io/catalog/20201211_223832_CS2/index.html",
    ]
    assert linter.version == "1.0.0"
    assert linter.valid_stac == True
    assert linter.asset_type == "ITEM"
    assert len(linter.invalid_link_format) > 0
    assert linter.invalid_link_format == link_format_errors
    assert linter.invalid_link_request == link_request_errors


def test_linter_bad_links_assets():
    file = "sample_files/1.0.0/core-item-bad-links.json"
    linter = Linter(file, assets=True, links=True)
    asset_format_errors = [
        "https:/storage.googleapis.com/open-cogs/stac-examples/20201211_223832_CS2.jpg"
    ]
    asset_request_errors = [
        "https:/storage.googleapis.com/open-cogs/stac-examples/20201211_223832_CS2.jpg",
        "http://remotedata.io/catalog/20201211_223832_CS2/extended-metadata.json",
        "http://cool-sat.com/catalog/20201211_223832_CS2/20201211_223832_CS2.EPH",
    ]
    link_format_errors = [
        "http:/remotdata.io/catalog/20201211_223832_CS2/index.html",
    ]
    link_request_errors = [
        "http://catalog/collection.json",
        "http:/remotdata.io/catalog/20201211_223832_CS2/index.html",
    ]
    assert linter.version == "1.0.0"
    assert linter.valid_stac == True
    assert linter.asset_type == "ITEM"
    assert len(linter.invalid_link_format) > 0
    assert linter.invalid_asset_format == asset_format_errors
    assert linter.invalid_asset_request == asset_request_errors
    assert linter.invalid_link_format == link_format_errors
    assert linter.invalid_link_request == link_request_errors


def test_linter_collection():
    file = "sample_files/1.0.0/collection.json"
    linter = Linter(file, assets=False, links=False)
    assert linter.version == "1.0.0"
    assert linter.valid_stac == True
    assert linter.asset_type == "COLLECTION"
    assert linter.check_summaries() == True


def test_linter_collection_no_summaries():
    file = "sample_files/1.0.0/collection-no-summaries.json"
    linter = Linter(file, assets=False, links=False)
    assert linter.version == "1.0.0"
    assert linter.valid_stac == True
    assert linter.asset_type == "COLLECTION"
    assert linter.check_summaries() == False
    assert linter.best_practices_msg == [
        "STAC Best Practices: ",
        "    Object should be called 'collection.json' not 'collection-no-summaries.json'",
        "",
        "    A STAC collection should contain a summaries field",
        "    It is recommended to store information like eo:bands in summaries",
        "",
    ]


def test_linter_catalog():
    file = "sample_files/1.0.0/catalog.json"
    linter = Linter(file, assets=False, links=False)
    assert linter.version == "1.0.0"
    assert linter.valid_stac == True
    assert linter.asset_type == "CATALOG"
    assert linter.check_bloated_links() == False


def test_linter_collection_recursive():
    file = "sample_files/1.0.0/catalog-with-bad-item.json"
    linter = Linter(file, assets=False, links=False, recursive=True)
    assert linter.version == "1.0.0"
    assert linter.recursive == True
    msg = linter.validate_all[0]
    assert msg["valid_stac"] is False
    assert msg["error_type"] == "JSONSchemaValidationError"
    # Accept either 'message' or 'error_message' as the error string
    error_msg = msg.get("error_message") or msg.get("message", "")
    assert "'id' is a required property" in error_msg
    # Optionally check path, version, schema if present
    if "path" in msg:
        assert msg["path"].endswith("bad-item.json")


def test_linter_recursive_max_depth_1():
    file = "https://radarstac.s3.amazonaws.com/stac/catalog.json"
    stac = Linter(file, assets=False, links=False, recursive=True, max_depth=1)
    assert stac.validate_all == [
        {
            "version": "0.7.0",
            "path": "https://radarstac.s3.amazonaws.com/stac/catalog.json",
            "schema": ["https://cdn.staclint.com/v0.7.0/catalog.json"],
            "asset_type": "CATALOG",
            "validation_method": "recursive",
            "valid_stac": True,
        }
    ]


def test_linter_recursive_max_depth_4():
    file = "https://radarstac.s3.amazonaws.com/stac/catalog.json"
    stac = Linter(file, assets=False, links=False, recursive=True, max_depth=4)
    assert stac.validate_all == [
        {
            "version": "0.7.0",
            "path": "https://radarstac.s3.amazonaws.com/stac/catalog.json",
            "schema": ["https://cdn.staclint.com/v0.7.0/catalog.json"],
            "asset_type": "CATALOG",
            "validation_method": "recursive",
            "valid_stac": True,
        },
        {
            "version": "0.7.0",
            "path": "https://radarstac.s3.amazonaws.com/stac/radarsat-1/collection.json",
            "schema": ["https://cdn.staclint.com/v0.7.0/collection.json"],
            "asset_type": "COLLECTION",
            "validation_method": "recursive",
            "valid_stac": True,
        },
        {
            "version": "0.7.0",
            "path": "https://radarstac.s3.amazonaws.com/stac/radarsat-1/slc/catalog.json",
            "schema": ["https://cdn.staclint.com/v0.7.0/catalog.json"],
            "asset_type": "CATALOG",
            "validation_method": "recursive",
            "valid_stac": True,
        },
        {
            "version": "0.7.0",
            "path": "https://radarstac.s3.amazonaws.com/stac/radarsat-1/slc/2012-05-13/RS1_M0630938_F2N_20120513_225708_HH_SLC.json",
            "schema": ["https://cdn.staclint.com/v0.7.0/item.json"],
            "asset_type": "ITEM",
            "validation_method": "recursive",
            "valid_stac": True,
        },
        {
            "version": "0.7.0",
            "path": "https://radarstac.s3.amazonaws.com/stac/radarsat-1/slc/2012-06-14/RS1_M0634796_F3F_20120614_110317_HH_SLC.json",
            "schema": ["https://cdn.staclint.com/v0.7.0/item.json"],
            "asset_type": "ITEM",
            "validation_method": "recursive",
            "valid_stac": True,
        },
        {
            "version": "0.7.0",
            "path": "https://radarstac.s3.amazonaws.com/stac/radarsat-1/slc/2012-06-14/RS1_M0634795_F3F_20120614_110311_HH_SLC.json",
            "schema": ["https://cdn.staclint.com/v0.7.0/item.json"],
            "asset_type": "ITEM",
            "validation_method": "recursive",
            "valid_stac": True,
        },
        {
            "version": "0.7.0",
            "path": "https://radarstac.s3.amazonaws.com/stac/radarsat-1/slc/2012-10-12/RS1_M0634798_F3F_20121012_110325_HH_SLC.json",
            "schema": ["https://cdn.staclint.com/v0.7.0/item.json"],
            "asset_type": "ITEM",
            "validation_method": "recursive",
            "valid_stac": True,
        },
        {
            "version": "0.7.0",
            "path": "https://radarstac.s3.amazonaws.com/stac/radarsat-1/slc/2012-10-12/RS1_M0634799_F3F_20121012_110331_HH_SLC.json",
            "schema": ["https://cdn.staclint.com/v0.7.0/item.json"],
            "asset_type": "ITEM",
            "validation_method": "recursive",
            "valid_stac": True,
        },
        {
            "version": "0.7.0",
            "path": "https://radarstac.s3.amazonaws.com/stac/radarsat-1/raw/catalog.json",
            "schema": ["https://cdn.staclint.com/v0.7.0/catalog.json"],
            "asset_type": "CATALOG",
            "validation_method": "recursive",
            "valid_stac": True,
        },
        {
            "version": "0.7.0",
            "path": "https://radarstac.s3.amazonaws.com/stac/radarsat-1/raw/2012-05-13/RS1_M0000676_F2N_20120513_225701_HH_RAW.json",
            "schema": ["https://cdn.staclint.com/v0.7.0/item.json"],
            "asset_type": "ITEM",
            "validation_method": "recursive",
            "valid_stac": True,
        },
    ]


def test_linter_item_id_not_matching_file_name():
    file = "sample_files/1.0.0/core-item.json"
    linter = Linter(file)
    assert linter.file_name == "core-item"
    assert linter.object_id == "20201211_223832_CS2"
    assert linter.file_name != linter.object_id
    assert linter.check_item_id_file_name() == False


def test_linter_collection_catalog_id():
    file = "sample_files/1.0.0/collection-no-title.json"
    linter = Linter(file)
    assert linter.check_catalog_file_name() == False


def test_linter_item_id_format_best_practices():
    file = "sample_files/1.0.0/core-item-invalid-id.json"
    linter = Linter(file)
    assert linter.check_searchable_identifiers() == False
    assert linter.check_percent_encoded() == True


def test_datetime_set_to_null():
    file = "sample_files/1.0.0/core-item-null-datetime.json"
    linter = Linter(file)
    assert linter.check_datetime_null() == True


def test_unlocated_item():
    file = "sample_files/1.0.0/core-item-unlocated.json"
    linter = Linter(file)
    assert linter.check_unlocated() == True
    assert linter.check_geometry_null() == True

    file = "sample_files/1.0.0/core-item-unlocated-null-bbox.json"
    linter = Linter(file)
    assert linter.check_unlocated() == False
    assert linter.check_geometry_null() == True


def test_bbox_matches_geometry():
    # Test with matching bbox and geometry
    file = "sample_files/1.0.0/core-item.json"
    linter = Linter(file)
    assert linter.check_bbox_matches_geometry() is True

    # Test with mismatched bbox and geometry
    mismatched_item = {
        "stac_version": "1.0.0",
        "stac_extensions": [],
        "type": "Feature",
        "id": "test-item",
        "bbox": [100.0, 0.0, 105.0, 1.0],  # Deliberately wrong bbox
        "geometry": {
            "type": "Polygon",
            "coordinates": [
                [
                    [172.91173669923782, 1.3438851951615003],
                    [172.95469614953714, 1.3438851951615003],
                    [172.95469614953714, 1.3690476620161975],
                    [172.91173669923782, 1.3690476620161975],
                    [172.91173669923782, 1.3438851951615003],
                ]
            ],
        },
        "properties": {"datetime": "2020-12-11T22:38:32.125Z"},
    }
    linter = Linter(mismatched_item)
    result = linter.check_bbox_matches_geometry()

    # Check that the result is a tuple and the first element is False
    assert isinstance(result, tuple)
    assert result[0] is False

    # Check that the tuple contains the expected elements (calculated bbox, actual bbox, differences)
    assert len(result) == 4
    calc_bbox, actual_bbox, differences = result[1], result[2], result[3]

    # Verify the calculated bbox matches the geometry coordinates
    assert calc_bbox == [
        172.91173669923782,
        1.3438851951615003,
        172.95469614953714,
        1.3690476620161975,
    ]

    # Verify the actual bbox is what we provided
    assert actual_bbox == [100.0, 0.0, 105.0, 1.0]

    # Verify the differences are calculated correctly
    expected_differences = [abs(actual_bbox[i] - calc_bbox[i]) for i in range(4)]
    assert differences == expected_differences

    # Test with null geometry (should return True as check is not applicable)
    null_geom_item = {
        "stac_version": "1.0.0",
        "type": "Feature",
        "id": "test-item-null-geom",
        "bbox": [100.0, 0.0, 105.0, 1.0],
        "geometry": None,
        "properties": {"datetime": "2020-12-11T22:38:32.125Z"},
    }
    linter = Linter(null_geom_item)
    assert linter.check_bbox_matches_geometry() is True

    # Test with missing bbox (should return True as check is not applicable)
    no_bbox_item = {
        "stac_version": "1.0.0",
        "type": "Feature",
        "id": "test-item-no-bbox",
        "geometry": {
            "type": "Polygon",
            "coordinates": [
                [
                    [172.91173669923782, 1.3438851951615003],
                    [172.95469614953714, 1.3438851951615003],
                    [172.95469614953714, 1.3690476620161975],
                    [172.91173669923782, 1.3690476620161975],
                    [172.91173669923782, 1.3438851951615003],
                ]
            ],
        },
        "properties": {"datetime": "2020-12-11T22:38:32.125Z"},
    }
    linter = Linter(no_bbox_item)
    assert linter.check_bbox_matches_geometry() is True


def test_bloated_item():
    file = "sample_files/1.0.0/core-item-bloated.json"
    linter = Linter(file)

    assert linter.check_bloated_metadata() == True
    assert len(linter.data["properties"]) > 20

    assert linter.check_bloated_links() == True
    assert len(linter.data["links"]) > 20


def test_small_thumbnail():
    file = "sample_files/1.0.0/core-item-large-thumbnail.json"
    linter = Linter(file)

    assert linter.check_thumbnail() != True

    file = "sample_files/1.0.0/core-item.json"
    linter = Linter(file)

    assert linter.check_thumbnail() == True


def test_title_field():
    file = "sample_files/1.0.0/collection-no-title.json"
    linter = Linter(file)

    assert linter.check_links_title_field() == False


def test_self_in_links():
    file = "sample_files/1.0.0/collection-no-title.json"
    linter = Linter(file)
    assert linter.check_links_self() == False


def test_catalog_name():
    file = "sample_files/1.0.0/catalog.json"
    linter = Linter(file)
    assert linter.check_catalog_file_name()
    file = "sample_files/1.0.0/collection.json"
    linter = Linter(file)
    assert linter.check_catalog_file_name()


def test_lint_dict_collection():
    file = {
        "id": "simple-collection",
        "type": "Collection",
        "stac_extensions": [
            "https://stac-extensions.github.io/eo/v1.0.0/schema.json",
            "https://stac-extensions.github.io/projection/v1.0.0/schema.json",
            "https://stac-extensions.github.io/view/v1.0.0/schema.json",
        ],
        "stac_version": "1.0.0",
        "description": "A simple collection demonstrating core catalog fields with links to a couple of items",
        "title": "Simple Example Collection",
        "providers": [
            {
                "name": "Remote Data, Inc",
                "description": "Producers of awesome spatiotemporal assets",
                "roles": ["producer", "processor"],
                "url": "http://remotedata.io",
            }
        ],
        "extent": {
            "spatial": {
                "bbox": [
                    [
                        172.91173669923782,
                        1.3438851951615003,
                        172.95469614953714,
                        1.3690476620161975,
                    ]
                ]
            },
            "temporal": {
                "interval": [["2020-12-11T22:38:32.125Z", "2020-12-14T18:02:31.437Z"]]
            },
        },
        "license": "CC-BY-4.0",
        "summaries": {
            "platform": ["cool_sat1", "cool_sat2"],
            "constellation": ["ion"],
            "instruments": ["cool_sensor_v1", "cool_sensor_v2"],
            "gsd": {"minimum": 0.512, "maximum": 0.66},
            "eo:cloud_cover": {"minimum": 1.2, "maximum": 1.2},
            "proj:epsg": {"minimum": 32659, "maximum": 32659},
            "view:sun_elevation": {"minimum": 54.9, "maximum": 54.9},
            "view:off_nadir": {"minimum": 3.8, "maximum": 3.8},
            "view:sun_azimuth": {"minimum": 135.7, "maximum": 135.7},
        },
        "links": [
            {
                "rel": "root",
                "href": "./collection.json",
                "type": "application/json",
                "title": "Simple Example Collection",
            },
            {
                "rel": "item",
                "href": "./simple-item.json",
                "type": "application/geo+json",
                "title": "Simple Item",
            },
            {"rel": "item", "href": "./core-item.json", "type": "application/geo+json"},
            {
                "rel": "item",
                "href": "./extended-item.json",
                "type": "application/geo+json",
                "title": "Extended Item",
            },
        ],
    }
    linter = Linter(file)
    assert linter.valid_stac == True
    assert linter.asset_type == "COLLECTION"
    assert linter.check_catalog_file_name() == True


def test_lint_dict_item():
    file = {
        "stac_version": "1.0.0",
        "stac_extensions": [],
        "type": "Feature",
        "id": "20201211_223832_CS2",
        "bbox": [
            172.91173669923782,
            1.3438851951615003,
            172.95469614953714,
            1.3690476620161975,
        ],
        "geometry": {
            "type": "Polygon",
            "coordinates": [
                [
                    [172.91173669923782, 1.3438851951615003],
                    [172.95469614953714, 1.3438851951615003],
                    [172.95469614953714, 1.3690476620161975],
                    [172.91173669923782, 1.3690476620161975],
                    [172.91173669923782, 1.3438851951615003],
                ]
            ],
        },
        "properties": {
            "title": "Core Item",
            "description": "A sample STAC Item that includes examples of all common metadata",
            "datetime": None,
            "start_datetime": "2020-12-11T22:38:32.125Z",
            "end_datetime": "2020-12-11T22:38:32.327Z",
            "created": "2020-12-12T01:48:13.725Z",
            "updated": "2020-12-12T01:48:13.725Z",
            "platform": "cool_sat1",
            "instruments": ["cool_sensor_v1"],
            "constellation": "ion",
            "mission": "collection 5624",
            "gsd": 0.512,
        },
        "collection": "simple-collection",
        "links": [
            {
                "rel": "collection",
                "href": "./collection.json",
                "type": "application/json",
                "title": "Simple Example Collection",
            },
            {
                "rel": "root",
                "href": "./collection.json",
                "type": "application/json",
                "title": "Simple Example Collection",
            },
            {
                "rel": "parent",
                "href": "./collection.json",
                "type": "application/json",
                "title": "Simple Example Collection",
            },
            {
                "rel": "alternate",
                "type": "text/html",
                "href": "http://remotedata.io/catalog/20201211_223832_CS2/index.html",
                "title": "HTML version of this STAC Item",
            },
        ],
        "assets": {
            "analytic": {
                "href": "https://storage.googleapis.com/open-cogs/stac-examples/20201211_223832_CS2_analytic.tif",
                "type": "image/tiff; application=geotiff; profile=cloud-optimized",
                "title": "4-Band Analytic",
                "roles": ["data"],
            },
            "thumbnail": {
                "href": "https://storage.googleapis.com/open-cogs/stac-examples/20201211_223832_CS2.jpg",
                "title": "Thumbnail",
                "type": "image/png",
                "roles": ["thumbnail"],
            },
            "visual": {
                "href": "https://storage.googleapis.com/open-cogs/stac-examples/20201211_223832_CS2.tif",
                "type": "image/tiff; application=geotiff; profile=cloud-optimized",
                "title": "3-Band Visual",
                "roles": ["visual"],
            },
            "udm": {
                "href": "https://storage.googleapis.com/open-cogs/stac-examples/20201211_223832_CS2_analytic_udm.tif",
                "title": "Unusable Data Mask",
                "type": "image/tiff; application=geotiff;",
            },
            "json-metadata": {
                "href": "http://remotedata.io/catalog/20201211_223832_CS2/extended-metadata.json",
                "title": "Extended Metadata",
                "type": "application/json",
                "roles": ["metadata"],
            },
            "ephemeris": {
                "href": "http://cool-sat.com/catalog/20201211_223832_CS2/20201211_223832_CS2.EPH",
                "title": "Satellite Ephemeris Metadata",
            },
        },
    }
    linter = Linter(file)
    assert linter.valid_stac == True
    assert linter.asset_type == "ITEM"
    assert linter.check_datetime_null() == True
    assert linter.create_best_practices_dict()["datetime_null"] == [
        "Please avoid setting the datetime field to null, many clients search on this field"
    ]


def test_lint_header():
    file = "sample_files/1.0.0/core-item.json"
    url = "https://localhost/" + file

    no_headers = {}
    valid_headers = {"x-api-key": "a-valid-api-key"}

    with requests_mock.Mocker(real_http=True) as mock, open(file) as json_data:
        mock.get(url, request_headers=no_headers, status_code=403, json={})
        mock.get(url, request_headers=valid_headers, json=json.load(json_data))

        linter = Linter(url, assets=False, headers=valid_headers)
        assert linter.message == {
            "version": "1.0.0",
            "path": "https://localhost/sample_files/1.0.0/core-item.json",
            "schema": [
                "https://schemas.stacspec.org/v1.0.0/item-spec/json-schema/item.json"
            ],
            "valid_stac": True,
            "asset_type": "ITEM",
            "validation_method": "default",
        }

        linter = Linter(url, assets=False, headers=no_headers)
        msg = linter.message
        assert msg["valid_stac"] is False
        assert msg["error_type"] == "HTTPError"
        # Accept either 'message' or 'error_message' as the error string
        error_msg = msg.get("error_message") or msg.get("message")
        assert (
            error_msg
            == "403 Client Error: None for url: https://localhost/sample_files/1.0.0/core-item.json"
        )
        # Optionally check path, version, schema if present
        if "path" in msg:
            assert msg["path"] == "https://localhost/sample_files/1.0.0/core-item.json"


def test_lint_assets_no_links():
    file = "sample_files/1.0.0/core-item.json"
    linter = Linter(file, assets=True, assets_open_urls=False)
    assert linter.message == {
        "version": "1.0.0",
        "path": file,
        "schema": [
            "https://schemas.stacspec.org/v1.0.0/item-spec/json-schema/item.json"
        ],
        "valid_stac": True,
        "asset_type": "ITEM",
        "validation_method": "default",
        "assets_validated": {
            "format_valid": [
                "https://storage.googleapis.com/open-cogs/stac-examples/20201211_223832_CS2_analytic.tif",
                "https://storage.googleapis.com/open-cogs/stac-examples/20201211_223832_CS2.jpg",
                "https://storage.googleapis.com/open-cogs/stac-examples/20201211_223832_CS2.tif",
                "https://storage.googleapis.com/open-cogs/stac-examples/20201211_223832_CS2_analytic_udm.tif",
                "http://remotedata.io/catalog/20201211_223832_CS2/extended-metadata.json",
                "http://cool-sat.com/catalog/20201211_223832_CS2/20201211_223832_CS2.EPH",
            ],
            "format_invalid": [],
            "request_valid": [],
            "request_invalid": [],
        },
    }


<<<<<<< HEAD
def test_bbox_antimeridian():
    """Test the check_bbox_antimeridian method for detecting incorrectly formatted bboxes that cross the antimeridian."""
    # Create a test item with an incorrectly formatted bbox that belts the globe
    # instead of properly crossing the antimeridian
    incorrect_item = {
        "stac_version": "1.0.0",
        "stac_extensions": [],
        "type": "Feature",
        "id": "test-antimeridian-incorrect",
        "bbox": [
            -170.0,  # west
            -10.0,  # south
            170.0,  # east (incorrect: this belts the globe instead of crossing the antimeridian)
            10.0,  # north
        ],
        "geometry": {
            "type": "Polygon",
            "coordinates": [
                [
                    [170.0, -10.0],
                    [-170.0, -10.0],
                    [-170.0, 10.0],
                    [170.0, 10.0],
                    [170.0, -10.0],
                ]
            ],
        },
        "properties": {"datetime": "2023-01-01T00:00:00Z"},
    }

    # Create a test item with a correctly formatted bbox that crosses the antimeridian
    # (west > east for antimeridian crossing)
    correct_item = {
        "stac_version": "1.0.0",
        "stac_extensions": [],
        "type": "Feature",
        "id": "test-antimeridian-correct",
        "bbox": [
            170.0,  # west
            -10.0,  # south
            -170.0,  # east (west > east indicates antimeridian crossing)
            10.0,  # north
        ],
        "geometry": {
            "type": "Polygon",
            "coordinates": [
                [
                    [170.0, -10.0],
                    [-170.0, -10.0],
                    [-170.0, 10.0],
                    [170.0, 10.0],
                    [170.0, -10.0],
                ]
            ],
        },
        "properties": {"datetime": "2023-01-01T00:00:00Z"},
    }

    # Test with the incorrect item (belting the globe)
    linter = Linter(incorrect_item)
    # The check should return False for the incorrectly formatted bbox
    assert linter.check_bbox_antimeridian() == False

    # Verify that the best practices dictionary contains the appropriate message
    best_practices = linter.create_best_practices_dict()
    assert "check_bbox_antimeridian" in best_practices
    assert len(best_practices["check_bbox_antimeridian"]) == 2

    # Check that the error messages include the west and east longitude values
    west_val = incorrect_item["bbox"][0]
    east_val = incorrect_item["bbox"][2]
    assert (
        f"(found west={west_val}, east={east_val})"
        in best_practices["check_bbox_antimeridian"][0]
    )

    # Test with the correct item - this should pass
    linter = Linter(correct_item)
    # The check should return True for the correctly formatted bbox
    assert linter.check_bbox_antimeridian() == True

    # Test with a normal bbox that doesn't cross the antimeridian
    normal_item = {
        "stac_version": "1.0.0",
        "stac_extensions": [],
        "type": "Feature",
        "id": "test-normal-bbox",
        "bbox": [10.0, -10.0, 20.0, 10.0],  # west  # south  # east  # north
        "geometry": {
            "type": "Polygon",
            "coordinates": [
                [
                    [10.0, -10.0],
                    [20.0, -10.0],
                    [20.0, 10.0],
                    [10.0, 10.0],
                    [10.0, -10.0],
                ]
            ],
        },
        "properties": {"datetime": "2023-01-01T00:00:00Z"},
    }

    # Test with a normal bbox - this should pass
    linter = Linter(normal_item)
    assert linter.check_bbox_antimeridian() == True
=======
def test_lint_pydantic_validation_valid():
    """Test pydantic validation with a valid STAC item."""
    file = "sample_files/1.0.0/core-item.json"
    linter = Linter(file, pydantic=True)

    assert linter.valid_stac == True
    assert linter.asset_type == "ITEM"
    assert "stac-pydantic Item model" in linter.message["schema"]
    assert linter.message["validation_method"] == "pydantic"


def test_lint_pydantic_validation_invalid():
    """Test pydantic validation with an invalid STAC item (missing required fields)."""
    file = "sample_files/1.0.0/bad-item.json"
    linter = Linter(file, pydantic=True)

    assert linter.valid_stac == False
    assert "PydanticValidationError" in linter.message["error_type"]
    assert "id: Field required" in linter.message["error_message"]
    assert linter.message["validation_method"] == "pydantic"


def test_lint_pydantic_validation_recursive():
    """Test pydantic validation with recursive option."""
    file = "sample_files/1.0.0/collection.json"
    linter = Linter(file, recursive=True, max_depth=1, pydantic=True)

    assert linter.valid_stac == True
    assert linter.asset_type == "COLLECTION"
    assert "stac-pydantic Collection model" in linter.message["schema"]
    assert linter.message["validation_method"] == "pydantic"
>>>>>>> 9daa5a68
<|MERGE_RESOLUTION|>--- conflicted
+++ resolved
@@ -660,8 +660,7 @@
         },
     }
 
-
-<<<<<<< HEAD
+    
 def test_bbox_antimeridian():
     """Test the check_bbox_antimeridian method for detecting incorrectly formatted bboxes that cross the antimeridian."""
     # Create a test item with an incorrectly formatted bbox that belts the globe
@@ -768,7 +767,7 @@
     # Test with a normal bbox - this should pass
     linter = Linter(normal_item)
     assert linter.check_bbox_antimeridian() == True
-=======
+
 def test_lint_pydantic_validation_valid():
     """Test pydantic validation with a valid STAC item."""
     file = "sample_files/1.0.0/core-item.json"
@@ -800,4 +799,4 @@
     assert linter.asset_type == "COLLECTION"
     assert "stac-pydantic Collection model" in linter.message["schema"]
     assert linter.message["validation_method"] == "pydantic"
->>>>>>> 9daa5a68
+   