--- conflicted
+++ resolved
@@ -191,10 +191,6 @@
 def test_self_in_links():
     file = "sample_files/1.0.0/collection-no-title.json"
     linter = Linter(file)
-
-<<<<<<< HEAD
-    assert linter.check_links_self() == False
-=======
     assert linter.check_links_self() == False
     
 def test_catalog_name():
@@ -203,5 +199,4 @@
     assert linter.check_catalog_id_file_name()
     file = "sample_files/1.0.0/collection.json"
     linter = Linter(file)
-    assert linter.check_catalog_id_file_name()
->>>>>>> 51d5adde
+    assert linter.check_catalog_id_file_name()